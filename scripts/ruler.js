import { MODULE_ID, log } from "./module.js";


/**
 * Modified Ruler 
 * Measure elevation change at each waypoint and destination.
 * Modify distance calculation accordingly.
 * Display current elevation change and change at each waypoint.
 */
 
/**
 * Typical Ruler workflow:
 * - clear when drag starts
 * - create initial waypoint
 * - measure (likely multiple)
 * - add'l waypoints (optional)
 * - possible token movement
 * - clear when drag abandoned
 */
 
// wrapping the constructor appears not to work.
// see https://github.com/ruipin/fvtt-lib-wrapper/issues/14

/*
 * Track elevation increments for waypoints.
 * @type Array of integers
 */
Object.defineProperty(Ruler.prototype, "elevation_increments", {
  value: [],
  writable: true,
  configurable: true
});

/* 
 * Track the elevation increment for the destination
 * @type Integer
 */
Object.defineProperty(Ruler.prototype, "destination_elevation_increment", {
  value: 0,
  writable: true,
  configurable: true
});

/*
 * Modify the elevation and trigger updating accordingly.
 */
Object.defineProperty(Ruler.prototype, "changeElevation", {
  value: function changeElevation(elevation_increment) {
    log(`we are changing elevation by ${elevation_increment}!`);
    this.destination_elevation_increment += elevation_increment;
  },
  writable: true,
  configurable: true
});

/* 
 * Get the text label for elevation for a segment of the measurement.
 * Compare _getSegmentLabel
 * @param {number} segmentElevationIncrement
 * @param {number} totalElevationIncrement
 * @param {boolean} isTotal
 * @return {string}
 */
Object.defineProperty(Ruler.prototype, "_getSegmentElevationLabel", {
  value: function _getSegmentElevationLabel(segmentElevationIncrement, totalElevationIncrement, isTotal) {
   
  log(`segmentElevationIncrement: ${segmentElevationIncrement}; totalElevationIncrement: ${totalElevationIncrement}`);
  const units = canvas.scene.data.gridUnits;
  
  const segmentArrow = (segmentElevationIncrement > 0) ? "↑" :
                      (segmentElevationIncrement < 0) ? "↓" :
                      "";
  
  let label = `${segmentArrow}${Math.round(segmentElevationIncrement * 100) / 100} ${units}`;
  if ( isTotal ) {
      const totalArrow = (totalElevationIncrement > 0) ? "↑" :
                      (totalElevationIncrement < 0) ? "↓" :
                      "";
      label += ` [${totalArrow}${Math.round(totalElevationIncrement * 100) / 100} ${units}]`;
  }
  return label;
},
 writable: true,
 configurable: true
 });
 
 
/**
 * Calculate a new point by projecting the elevated point back onto the 2-D surface
 * If the movement on the plane is represented by moving from point A to point B,
 *   and you also move 'height' distance orthogonal to the plane, the distance is the
 *   hypotenuse of the triangle formed by A, B, and C, where C is orthogonal to B.
 *   Project by rotating the vertical triangle 90º, then calculate the new point C. 
 *
 * Cx = { height * (By - Ay) / dist(A to B) } + Bx
 * Cy = { height * (Bx - Ax) / dist(A to B) } + By
 * @param {{x: number, y: number}} A
 * @param {{x: number, y: number}} B
 */
function ProjectElevatedPoint(A, B, height) {
  const distance = CalculateDistance(A, B);
  const projected_x = B.x + ((height / distance) * (A.y - B.y));
  const projected_y = B.y + ((height / distance) * (A.x - B.x));

  return new PIXI.Point(projected_x, projected_y);
}

function CalculateDistance(A, B) {
  const dx = B.x - A.x;
  const dy = B.y - A.y;
  return Math.hypot(dy, dx);
}

// console.log(Math.hypot(3, 4));
// // expected output: 5
// 
// console.log(Math.hypot(5, 12));
// // expected output: 13
// 
// let m;
// let o = {x:0, y:0}
// m = ProjectElevatedPoint(o, {x:1, y:0}, 1);
// CalculateDistance(o, m) // 1.414
// 
// m = ProjectElevatedPoint(o, {x:3, y:0}, 4);
// CalculateDistance(o, m) // 5
// 
// m = ProjectElevatedPoint(o, {x:0, y:3}, 4);
// CalculateDistance(o, m) // 5 
// 
// m = ProjectElevatedPoint(o, {x:0, y:3}, 4);

// m = distance
// n = height
// A = origin ()
// B = destination (1)
// C = destination with height (2)
// |Ay - By| / m = |Bx - Cx| / n
// |Ax - Bx| / m = |Cy - By| / n
// 
// |Bx - Cx| / n = |Ay - By| / m
// |Cy - By| / n = |Ax - Bx| / m
// 
// |Bx - Cx| = |Ay - By| * n/m
// |Cy - By| = |Ax - Bx| * n/m
// 
// Bx - Cx = ± n/m * (Ay - By)
// Cy - By = ± n/m * (Ax - Bx)
// 
// Cx = Bx ± n/m * (Ay - By)
// Cy = By ± n/m * (Ax - Bx)





// will need to update measuring to account for elevation
export function elevationRulerMeasure(wrapped, destination, {gridSpaces=true}={}) {
  log("we are measuring!");
  log(`${this.waypoints.length} waypoints. ${this.destination_elevation_increment} elevation increments for destination. ${this.elevation_increments.length} elevation waypoints.`, this.elevation_increments);
  
  // if no elevation present, go with original function.
  if(!this.destination_elevation_increment &&
     (!this.elevation_increments ||
       this.elevation_increments.every(i => i === 0))) { 
    
     log("Using original measure");
     return wrapped(destination, gridSpaces);
  }  
  
  // Mostly a copy from Ruler.measure, but adding in distance for elevation
  // Original segments need to be retained so that the displayed path is correct.
  // But the distances need to be modified to account for segment elevation.
  // Project the elevated point back to the 2-D space, using a rotated right triangle.
  // See, e.g. https://math.stackexchange.com/questions/927802/how-to-find-coordinates-of-3rd-vertex-of-a-right-angled-triangle-when-everything

  destination = new PIXI.Point(...canvas.grid.getCenter(destination.x, destination.y));
  const waypoints = this.waypoints.concat([destination]);
  const waypoints_elevation = this.elevation_increments.concat([this.destination_elevation_increment]);
  
  const r = this.ruler;
  this.destination = destination;

  log("Measure ruler", r);
  
  // Iterate over waypoints and construct segment rays
  // Also create elevation segments, adjusting segments for elevation
  // waypoint 0 is added as the origin (see _onDragStart)
  // so elevation_waypoint 0 should also be the origin, and so 0
  // the for loop uses the next waypoint as destination. 
  // for loop will count from 0 to waypoints.length - 1
  
  const segments = [];
  const elevation_segments = [];
  for ( let [i, dest] of waypoints.slice(1).entries() ) {
    log(`Processing waypoint ${i}`, dest);
  
    const origin = waypoints[i];
    const label = this.labels.children[i];
    const ray = new Ray(origin, dest);
    
    // first waypoint is origin; elevation increment is 0.
    // need to account for units of the grid
    // canvas.scene.data.grid e.g. 140; canvas.scene.data.gridDistance e.g. 5
    const elevation = waypoints_elevation[i + 1] * canvas.scene.data.grid; 
    log("Origin", origin);
    log("Destination", dest);
    log(`Elevation ${elevation} for i = ${i}.`);

    
    const elevated_dest = ProjectElevatedPoint(origin, dest, elevation);
    const ray_elevated = new Ray(origin, elevated_dest);
    
    log("Elevated_dest", elevated_dest);
    log("Ray", ray);
    log("Elevated Ray", ray_elevated);
    
    if ( ray_elevated.distance < 10 ) {
      if ( label ) label.visible = false;
      continue;
    }
    segments.push({ray, label});
    elevation_segments.push({ray: ray_elevated, label: label});
  }
 
  log("Segments", segments);
  log("Elevation segments", elevation_segments);
 
  // Compute measured distance
	const distances = canvas.grid.measureDistances(segments, {gridSpaces});
	const distances_elevation = canvas.grid.measureDistances(elevation_segments, {gridSpaces});
  log("Distances", distances);
  log("distances_elevation", distances_elevation);


  let totalFlatDistance = 0;
  let totalElevationDistance = 0;
	let totalDistance = 0;
	let totalElevation = 0;

  log("Elevation increment", this.elevation_increments);
  log("Destination increment", this.destination_elevation_increment);

	for ( let [i, d] of distances.entries() ) {
		totalFlatDistance += d;
		totalElevationDistance +=
		totalDistance += distances_elevation[i];
		
    log(`Distance ${d}; total distance ${totalDistance}`);
		
		let s = segments[i];
		s.last = i === (segments.length - 1);
		s.distance = d;
		s.text = this._getSegmentLabel(d, totalDistance, s.last);
		
		// add in elevation text if elevation has changed
		// or if elevation change previously and we are at the last point.
		if(waypoints_elevation[i + 1] != 0 ||
<<<<<<< HEAD
		   (s.last && waypoints_elevation.any(w => w != 0))) {
=======
		   (s.last && waypoints_elevation.some(w => w != 0))) {
>>>>>>> c5156cb0
                  log(`Elevation increment: ${waypoints_elevation[i + 1]}`, waypoints_elevation);
		  const elevation = waypoints_elevation[i + 1] * canvas.scene.data.gridDistance;
		  totalElevationDistance += elevation;
		  log(`Elevation ${elevation}; total elevation ${totalElevation}`);
		  
		  s.text = s.text + "\n" + this._getSegmentElevationLabel(elevation, totalElevationDistance, s.last);
		  
		  if(s.last) {
		    s.text = s.text + "\n" + `[${Math.round(totalDistance * 100) / 100} ${canvas.scene.data.gridUnits}]`
		  }
		}
	}
	
  log(`Total distance ${totalDistance}; total elevation ${totalElevation}`);

	// Clear the grid highlight layer
	const hlt = canvas.grid.highlightLayers[this.name];
	hlt.clear();
	// Draw measured path
  log("Cleared grid highlight layer.", r);
	r.clear();

  log("Drawing line segments.");
	for ( let s of segments ) {
		const {ray, label, text, last} = s;
		// Draw line segment
		r.lineStyle(6, 0x000000, 0.5).moveTo(ray.A.x, ray.A.y).lineTo(ray.B.x, ray.B.y)
		 .lineStyle(4, this.color, 0.25).moveTo(ray.A.x, ray.A.y).lineTo(ray.B.x, ray.B.y);
		// Draw the distance label just after the endpoint of the segment
		if ( label ) {
			label.text = text;
			label.alpha = last ? 1.0 : 0.5;
			label.visible = true;
			let labelPosition = ray.project((ray.distance + 50) / ray.distance);
			label.position.set(labelPosition.x, labelPosition.y);
		}
		// Highlight grid positions
		this._highlightMeasurement(ray);
	}
	// Draw endpoints

  log("Drawing endpoints.");
	for ( let p of waypoints ) {
		r.lineStyle(2, 0x000000, 0.5).beginFill(this.color, 0.25).drawCircle(p.x, p.y, 8);
	}
	// Return the measured segments
	return segments;
}

// moveToken should modify token elevation 
export function elevationRulerMoveToken(wrapped, ...args) {
  log("we are moving!");
  return wrapped(...args);
}

// clear should reset elevation info
export function elevationRulerClear(wrapped, ...args) {
  log("we are clearing!", this);
  
  /**
   * The set of elevation increments corresponding to waypoints.
   * Note: waypoint 0 is origin and should be elevation 0 (no increment +/-)
   * type: Array of integers
   */  
  // setFlag not a function for Ruler object
  this.elevation_increments = [];
  
  /**
   * The current destination point elevation increment relative to origin.
   * type: integer
   */ 
  this.destination_elevation_increment = 0;
  
  
  return wrapped(...args);
}

// update will need to transfer relevant elevation data (probably?)
export function elevationRulerUpdate(wrapped, ...args) {
  log("we are updating!", this);
  return wrapped(...args);
}

// adding waypoint should also add elevation info
export function elevationRulerAddWaypoint(wrapped, ...args) {
  log("adding waypoint!");

  this.elevation_increments.push(this.destination_elevation_increment);
  this.destination_elevation_increment = 0;  
  
  return wrapped(...args);
}

// removing waypoint should also remove elevation info
export function elevationRulerRemoveWaypoint(wrapped, ...args) {
  log("removing waypoint!");
  
  this.elevation_increments.pop();
  this.destination_elevation_increment = 0;
  
  return wrapped(...args);
}

export function incrementElevation() {
  const ruler = canvas.controls.ruler;
  log("Trying to increment...", ruler);
  if(!ruler || !ruler.active) return;
  ruler.changeElevation(1);
  
  ruler.measure(ruler.destination);
}

export function decrementElevation() {
  const ruler = canvas.controls.ruler;
  log("Trying to decrement...", ruler);
  if(!ruler || !ruler.active) return;
  ruler.changeElevation(-1);
  
  ruler.measure(ruler.destination);
}
<|MERGE_RESOLUTION|>--- conflicted
+++ resolved
@@ -256,11 +256,7 @@
 		// add in elevation text if elevation has changed
 		// or if elevation change previously and we are at the last point.
 		if(waypoints_elevation[i + 1] != 0 ||
-<<<<<<< HEAD
-		   (s.last && waypoints_elevation.any(w => w != 0))) {
-=======
 		   (s.last && waypoints_elevation.some(w => w != 0))) {
->>>>>>> c5156cb0
                   log(`Elevation increment: ${waypoints_elevation[i + 1]}`, waypoints_elevation);
 		  const elevation = waypoints_elevation[i + 1] * canvas.scene.data.gridDistance;
 		  totalElevationDistance += elevation;
