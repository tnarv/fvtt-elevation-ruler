--- conflicted
+++ resolved
@@ -21,9 +21,6 @@
 // wrapping the constructor appears not to work.
 // see https://github.com/ruipin/fvtt-lib-wrapper/issues/14
  
-<<<<<<< HEAD
-
-=======
  
 /**
  * Calculate a new point by projecting the elevated point back onto the 2-D surface
@@ -171,7 +168,6 @@
     segments.push({ray, label});
     elevation_segments.push({ray: ray_elevated, label: label});
   }
->>>>>>> 18ee310a
  
  
 
