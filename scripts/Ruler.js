--- conflicted
+++ resolved
@@ -396,57 +396,6 @@
   let totalDistance = 0;
   let totalMoveDistance = 0;
   let totalCombatMoveDistance = 0;
-<<<<<<< HEAD
-  let prevCombatMoveDistance = 0;
-  let dashing = false;
-  let atMaximum = false;
-  let nSegments = this.segments.length;
-
-  // Add in already moved combat distance.
-  if ( game.combat?.started && Settings.get(Settings.KEYS.TOKEN_RULER.COMBAT_HISTORY) ) {
-    prevCombatMoveDistance = totalCombatMoveDistance = token.lastMoveDistance;
-    dashing = totalCombatMoveDistance >= walkDistance || totalCombatMoveDistance.almostEqual(walkDistance, .01);
-    atMaximum = totalCombatMoveDistance >= dashDistance || totalCombatMoveDistance.almostEqual(dashDistance, .01);
-  }
-
-  // Debugging, to avoid infinite loops.
-  const maxIter = nSegments * 3;
-  let iter = 0;
-
-  // For each segment, determine the type of movement: walk, dash, max.
-  // If a segment has 2+ types, split the segment; recalculating distances.
-  for ( let i = 0; i < nSegments; i += 1 ) {
-    let segment = this.segments[i];
-
-    iter += 1; // Debugging
-    if ( iter > maxIter ) break; // Debugging
-
-    // A previous segment was at the maximum speed, so all subsequent segments are at maximum.
-    if ( atMaximum ) {
-      segment.speed = SPEED.TYPES.MAXIMUM;
-      continue;
-    }
-
-    // Check if segment must be split.
-    // Do dash first so the split can later be checked for maximum.
-    const newMoveDistance = totalCombatMoveDistance + segment.moveDistance;
-    const targetDistance = (!dashing && newMoveDistance > walkDistance) ? (walkDistance - prevCombatMoveDistance)
-      : (!atMaximum && newMoveDistance > dashDistance) ? (dashDistance - prevCombatMoveDistance)
-        : undefined;
-    if ( targetDistance ) {
-      // Force dash and maximum, to avoid loops on error in measurement.
-      atMaximum ||= dashing;
-      dashing = true;
-
-      // Split the segment, storing the latter portion in the queue for next iteration.
-      const splitDistance = targetDistance - totalMoveDistance;
-      const segments = splitSegment(segment, splitDistance, token, gridless);
-      if ( segments.length === 2 ) {
-        this.segments.splice(i, 1, segments[0]); // Delete the old segment, replace.
-        this.segments.splice(i + 1, 0, segments[1]); // Add the split.
-        nSegments += 1;
-        segment = segments[0];
-=======
   let numPrevDiagonal = 0;
   let s = 0;
   let segment;
@@ -484,7 +433,6 @@
           segment = segments[0];
           newPrevDiagonal = _measureSegment(segment, token, numPrevDiagonal);
         }
->>>>>>> 73eca154
       }
 
       // Increment to the next speed category.
@@ -497,20 +445,7 @@
     totalDistance += segment.distance;
     totalMoveDistance += segment.moveDistance;
     totalCombatMoveDistance += segment.moveDistance;
-<<<<<<< HEAD
-
-    // Mark segment speed and flag when past the dash and maximum points.
-    if ( totalCombatMoveDistance > dashDistance && !totalCombatMoveDistance.almostEqual(dashDistance, .01) ) {
-      segment.speed = SPEED.TYPES.MAXIMUM;
-      dashing ||= true;
-      atMaximum ||= true;
-    } else if ( totalCombatMoveDistance > walkDistance && !totalCombatMoveDistance.almostEqual(walkDistance, .01) ) {
-      segment.speed = SPEED.TYPES.DASH;
-      dashing ||= true;
-    } else segment.speed = SPEED.TYPES.WALK;
-=======
     numPrevDiagonal = newPrevDiagonal;
->>>>>>> 73eca154
   }
 
   this.totalDistance = totalDistance;
